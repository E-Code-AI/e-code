{
  "name": "rest-express",
  "version": "1.0.0",
  "type": "module",
  "license": "MIT",
  "scripts": {
    "dev": "NODE_ENV=development tsx server/index.ts",
    "build": "vite build && esbuild server/index.ts --platform=node --packages=external --bundle --format=esm --outdir=dist",
    "start": "NODE_ENV=production node dist/index.js",
<<<<<<< HEAD
=======
    "check": "npm run typecheck",
    "check:tsconfig": "tsc -p tsconfig.check.json",
>>>>>>> 0551315c
    "check": "tsc -p tsconfig.check.json",
    "typecheck": "tsc --noEmit --pretty false --skipLibCheck",
    "typecheck:full": "tsc --noEmit --pretty false --skipLibCheck -p tsconfig.full.json",
    "db:push": "drizzle-kit push",
    "test": "tsx test/run-tests.ts"
  },
  "dependencies": {
    "@anthropic-ai/sdk": "^0.37.0",
    "@babel/parser": "^7.28.0",
    "@babel/traverse": "^7.28.0",
    "@babel/types": "^7.28.2",
    "@faker-js/faker": "^9.9.0",
    "@google-cloud/storage": "^7.16.0",
    "@google/genai": "^1.12.0",
    "@google/generative-ai": "^0.24.1",
    "@hookform/resolvers": "^3.10.0",
    "@jridgewell/trace-mapping": "^0.3.25",
    "@kubernetes/client-node": "^1.3.0",
    "@modelcontextprotocol/sdk": "^1.17.1",
    "@monaco-editor/react": "^4.7.0",
    "@neondatabase/serverless": "^0.10.4",
    "@octokit/rest": "^22.0.0",
    "@radix-ui/react-accordion": "^1.2.4",
    "@radix-ui/react-alert-dialog": "^1.1.7",
    "@radix-ui/react-aspect-ratio": "^1.1.3",
    "@radix-ui/react-avatar": "^1.1.4",
    "@radix-ui/react-checkbox": "^1.2.2",
    "@radix-ui/react-collapsible": "^1.1.4",
    "@radix-ui/react-context-menu": "^2.2.7",
    "@radix-ui/react-dialog": "^1.1.10",
    "@radix-ui/react-dropdown-menu": "^2.1.7",
    "@radix-ui/react-hover-card": "^1.1.7",
    "@radix-ui/react-icons": "^1.3.2",
    "@radix-ui/react-label": "^2.1.4",
    "@radix-ui/react-menubar": "^1.1.7",
    "@radix-ui/react-navigation-menu": "^1.2.6",
    "@radix-ui/react-popover": "^1.1.7",
    "@radix-ui/react-progress": "^1.1.3",
    "@radix-ui/react-radio-group": "^1.2.4",
    "@radix-ui/react-scroll-area": "^1.2.4",
    "@radix-ui/react-select": "^2.1.7",
    "@radix-ui/react-separator": "^1.1.4",
    "@radix-ui/react-slider": "^1.2.4",
    "@radix-ui/react-slot": "^1.2.0",
    "@radix-ui/react-switch": "^1.1.4",
    "@radix-ui/react-tabs": "^1.1.8",
    "@radix-ui/react-toast": "^1.2.7",
    "@radix-ui/react-toggle": "^1.1.3",
    "@radix-ui/react-toggle-group": "^1.1.3",
    "@radix-ui/react-tooltip": "^1.2.0",
    "@replit/vite-plugin-shadcn-theme-json": "^0.0.4",
    "@sendgrid/mail": "^8.1.5",
    "@slack/web-api": "^7.9.3",
    "@stripe/react-stripe-js": "^3.9.0",
    "@stripe/stripe-js": "^7.8.0",
    "@tailwindcss/vite": "^4.1.3",
    "@tanstack/react-query": "^5.60.5",
    "@types/archiver": "^6.0.3",
    "@types/bcrypt": "^6.0.0",
    "@types/cheerio": "^0.22.35",
    "@types/compression": "^1.8.1",
    "@types/cors": "^2.8.19",
    "@types/diff-match-patch": "^1.0.36",
    "@types/dockerode": "^3.3.42",
    "@types/google-cloud__storage": "^1.7.2",
    "@types/jsdom": "^21.1.7",
    "@types/jsonwebtoken": "^9.0.10",
    "@types/memoizee": "^0.4.12",
    "@types/multer": "^2.0.0",
    "@types/nodemailer": "^6.4.17",
    "@types/pg": "^8.15.5",
    "@types/redis": "^4.0.10",
    "@types/simple-peer": "^9.11.8",
    "@types/tar": "^6.1.13",
    "@types/uuid": "^10.0.0",
    "@typescript-eslint/parser": "^8.38.0",
    "@uppy/aws-s3": "^4.3.2",
    "@uppy/core": "^4.5.2",
    "@uppy/dashboard": "^4.4.3",
    "@uppy/drag-drop": "^4.2.2",
    "@uppy/file-input": "^4.2.2",
    "@uppy/progress-bar": "^4.3.2",
    "@uppy/react": "^4.5.2",
    "archiver": "^7.0.1",
    "bcrypt": "^6.0.0",
    "cheerio": "^1.1.2",
    "chokidar": "^4.0.3",
    "class-variance-authority": "^0.7.1",
    "clsx": "^2.1.1",
    "cmdk": "^1.1.1",
    "commander": "^14.0.0",
    "compression": "^1.8.1",
    "connect-pg-simple": "^10.0.0",
    "cors": "^2.8.5",
    "cross-spawn": "^7.0.6",
    "csv-parse": "^6.1.0",
    "date-fns": "^3.6.0",
    "diff-match-patch": "^1.0.5",
    "dockerode": "^4.0.7",
    "dotenv": "^17.2.1",
    "drizzle-orm": "^0.39.1",
    "drizzle-zod": "^0.7.0",
    "embla-carousel-react": "^8.6.0",
    "execa": "^9.6.0",
    "express": "^4.21.2",
    "express-rate-limit": "^8.0.1",
    "express-session": "^1.18.1",
    "extract-zip": "^2.0.1",
    "framer-motion": "^11.13.1",
    "glob": "^11.0.3",
    "google-auth-library": "^10.2.1",
    "googleapis": "^155.0.0",
    "helmet": "^8.1.0",
    "http-proxy-middleware": "^3.0.5",
    "input-otp": "^1.4.2",
    "ioredis": "^5.7.0",
    "jsdom": "^26.1.0",
    "jsonwebtoken": "^9.0.2",
    "lib0": "^0.2.114",
    "lucide-react": "^0.453.0",
    "memoizee": "^0.4.17",
    "memorystore": "^1.6.7",
    "monaco-editor": "^0.52.2",
    "monaco-editor-webpack-plugin": "^7.1.0",
    "multer": "^2.0.2",
    "next-themes": "^0.4.6",
    "node-fetch": "^3.3.2",
    "node-pty": "^1.0.0",
    "node-sql-parser": "^5.3.10",
    "nodemailer": "^7.0.5",
    "openai": "^4.104.0",
    "openid-client": "^6.6.3",
    "passport": "^0.7.0",
    "passport-local": "^1.0.0",
    "pg": "^8.16.3",
    "postgres": "^3.4.7",
    "qrcode": "^1.5.4",
    "react": "^18.3.1",
    "react-day-picker": "^8.10.1",
    "react-dom": "^18.3.1",
    "react-dropzone": "^14.3.8",
    "react-hook-form": "^7.55.0",
    "react-icons": "^5.4.0",
    "react-markdown": "^10.1.0",
    "react-resizable-panels": "^2.1.7",
    "react-syntax-highlighter": "^15.6.1",
    "recharts": "^2.15.4",
    "redis": "^5.8.0",
    "redis-rate-limiter": "^1.2.0",
    "remark-gfm": "^4.0.1",
    "samlify": "^2.10.1",
    "simple-peer": "^9.11.1",
    "socket.io": "^4.8.1",
    "speakeasy": "^2.0.0",
    "stripe": "^18.4.0",
    "tailwind-merge": "^2.6.0",
    "tailwindcss-animate": "^1.0.7",
    "tar": "^7.4.3",
    "tw-animate-css": "^1.2.5",
    "uuid": "^11.1.0",
    "vaul": "^1.1.2",
    "vite-plugin-monaco-editor": "^1.1.0",
    "wouter": "^3.3.5",
    "ws": "^8.18.1",
    "xterm": "^5.3.0",
    "xterm-addon-fit": "^0.8.0",
    "xterm-addon-web-links": "^0.9.0",
    "y-monaco": "^0.1.6",
    "y-protocols": "^1.0.6",
    "y-webrtc": "^10.3.0",
    "y-websocket": "^3.0.0",
    "yjs": "^13.6.27",
    "zod": "^3.24.2",
    "zod-validation-error": "^3.4.0"
  },
  "devDependencies": {
    "@replit/vite-plugin-cartographer": "^0.2.7",
    "@replit/vite-plugin-runtime-error-modal": "^0.0.3",
    "@tailwindcss/typography": "^0.5.15",
    "@types/connect-pg-simple": "^7.0.3",
    "@types/express": "4.17.21",
    "@types/express-session": "^1.18.0",
    "@types/node": "20.16.11",
    "@types/passport": "^1.0.16",
    "@types/passport-local": "^1.0.38",
    "@types/react": "^18.3.11",
    "@types/react-dom": "^18.3.1",
    "@types/ws": "^8.5.13",
    "@vitejs/plugin-react": "^4.3.2",
    "autoprefixer": "^10.4.20",
    "drizzle-kit": "^0.30.4",
    "esbuild": "^0.25.0",
    "postcss": "^8.4.47",
    "tailwindcss": "^3.4.17",
    "tsx": "^4.19.1",
    "typescript": "^5.6.3",
    "vite": "^5.4.14"
  },
  "optionalDependencies": {
    "bufferutil": "^4.0.8"
  }
}<|MERGE_RESOLUTION|>--- conflicted
+++ resolved
@@ -7,11 +7,8 @@
     "dev": "NODE_ENV=development tsx server/index.ts",
     "build": "vite build && esbuild server/index.ts --platform=node --packages=external --bundle --format=esm --outdir=dist",
     "start": "NODE_ENV=production node dist/index.js",
-<<<<<<< HEAD
-=======
     "check": "npm run typecheck",
     "check:tsconfig": "tsc -p tsconfig.check.json",
->>>>>>> 0551315c
     "check": "tsc -p tsconfig.check.json",
     "typecheck": "tsc --noEmit --pretty false --skipLibCheck",
     "typecheck:full": "tsc --noEmit --pretty false --skipLibCheck -p tsconfig.full.json",
