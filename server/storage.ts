--- conflicted
+++ resolved
@@ -88,7 +88,6 @@
 import { client } from "./db";
 import * as crypto from "crypto";
 
-<<<<<<< HEAD
 type ApiKeyInsertModel = typeof apiKeys.$inferInsert;
 type CodeReviewInsertModel = typeof codeReviews.$inferInsert;
 type ChallengeInsertModel = typeof challenges.$inferInsert;
@@ -117,13 +116,11 @@
   }
 
   return [String(value)];
-=======
 const toMutableArray = <T>(value: readonly T[] | T[] | null | undefined): T[] | null | undefined => {
   if (Array.isArray(value)) {
     return [...value];
   }
   return value;
->>>>>>> c4b35ae2
 };
 
 // Storage interface definition
@@ -729,21 +726,18 @@
 
   // Code Review operations
   async createCodeReview(reviewData: InsertCodeReview): Promise<CodeReview> {
-<<<<<<< HEAD
     const values = {
       ...reviewData,
       filesChanged: normalizeStringArray(reviewData.filesChanged, []),
     } satisfies InsertCodeReview;
 
     const [review] = await this.db.insert(codeReviews).values(values).returning();
-=======
     const normalizedReview: InsertCodeReview = {
       ...reviewData,
       filesChanged: toMutableArray<string>(reviewData.filesChanged),
     };
 
     const [review] = await this.db.insert(codeReviews).values([normalizedReview]).returning();
->>>>>>> c4b35ae2
     return review;
   }
 
@@ -757,7 +751,6 @@
   }
 
   async updateCodeReview(id: number, reviewData: Partial<InsertCodeReview>): Promise<CodeReview | undefined> {
-<<<<<<< HEAD
     const baseReview = reviewData as Partial<CodeReviewInsertModel>;
     const reviewUpdate: Partial<CodeReviewInsertModel> = {
       ...baseReview,
@@ -767,20 +760,15 @@
           }
         : {}),
       updatedAt: new Date(),
-=======
     const normalizedReview: Partial<InsertCodeReview> = {
       ...reviewData,
       filesChanged: toMutableArray<string>(reviewData.filesChanged),
->>>>>>> c4b35ae2
     };
 
     const [review] = await this.db
       .update(codeReviews)
-<<<<<<< HEAD
       .set(reviewUpdate)
-=======
       .set({ ...normalizedReview, updatedAt: new Date() })
->>>>>>> c4b35ae2
       .where(eq(codeReviews.id, id))
       .returning();
     return review;
@@ -788,7 +776,6 @@
 
   // Challenge operations
   async createChallenge(challengeData: InsertChallenge): Promise<Challenge> {
-<<<<<<< HEAD
     const challengeValues = {
       ...challengeData,
       tags: normalizeStringArray(challengeData.tags, []),
@@ -798,7 +785,6 @@
     } satisfies InsertChallenge;
 
     const [challenge] = await this.db.insert(challenges).values(challengeValues).returning();
-=======
     const normalizedChallenge: InsertChallenge = {
       ...challengeData,
       tags: toMutableArray<string>(challengeData.tags),
@@ -806,7 +792,6 @@
     };
 
     const [challenge] = await this.db.insert(challenges).values([normalizedChallenge]).returning();
->>>>>>> c4b35ae2
     return challenge;
   }
 
@@ -820,7 +805,6 @@
   }
 
   async updateChallenge(id: number, challengeData: Partial<InsertChallenge>): Promise<Challenge | undefined> {
-<<<<<<< HEAD
     const baseChallenge = challengeData as Partial<ChallengeInsertModel>;
     const challengeUpdate: Partial<ChallengeInsertModel> = {
       ...baseChallenge,
@@ -828,21 +812,16 @@
         ? { tags: normalizeStringArray(challengeData.tags, []) as ChallengeInsertModel["tags"] }
         : {}),
       updatedAt: new Date(),
-=======
     const normalizedChallenge: Partial<InsertChallenge> = {
       ...challengeData,
       tags: toMutableArray<string>(challengeData.tags),
       testCases: toMutableArray<any>(challengeData.testCases),
->>>>>>> c4b35ae2
     };
 
     const [challenge] = await this.db
       .update(challenges)
-<<<<<<< HEAD
       .set(challengeUpdate)
-=======
       .set({ ...normalizedChallenge, updatedAt: new Date() })
->>>>>>> c4b35ae2
       .where(eq(challenges.id, id))
       .returning();
     return challenge;
@@ -850,7 +829,6 @@
 
   // Mentorship operations
   async createMentorProfile(profileData: InsertMentorProfile): Promise<MentorProfile> {
-<<<<<<< HEAD
     const profileValues = {
       ...profileData,
       expertise: normalizeStringArray(profileData.expertise, []),
@@ -861,14 +839,12 @@
     } satisfies InsertMentorProfile;
 
     const [profile] = await this.db.insert(mentorProfiles).values(profileValues).returning();
-=======
     const normalizedProfile: InsertMentorProfile = {
       ...profileData,
       expertise: toMutableArray<string>(profileData.expertise),
     };
 
     const [profile] = await this.db.insert(mentorProfiles).values([normalizedProfile]).returning();
->>>>>>> c4b35ae2
     return profile;
   }
 
@@ -878,7 +854,6 @@
   }
 
   async updateMentorProfile(userId: number, profileData: Partial<InsertMentorProfile>): Promise<MentorProfile | undefined> {
-<<<<<<< HEAD
     const baseMentor = profileData as Partial<MentorProfileInsertModel>;
     const mentorUpdate: Partial<MentorProfileInsertModel> = {
       ...baseMentor,
@@ -895,20 +870,15 @@
                 : {},
           }
         : {}),
-=======
     const normalizedProfile: Partial<InsertMentorProfile> = {
       ...profileData,
       expertise: toMutableArray<string>(profileData.expertise),
->>>>>>> c4b35ae2
     };
 
     const [profile] = await this.db
       .update(mentorProfiles)
-<<<<<<< HEAD
       .set(mentorUpdate)
-=======
       .set({ ...normalizedProfile })
->>>>>>> c4b35ae2
       .where(eq(mentorProfiles.userId, userId))
       .returning();
     return profile;
