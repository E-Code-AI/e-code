// @ts-nocheck
import passport from "passport";
import { Strategy as LocalStrategy } from "passport-local";
import { Express, Request, Response, NextFunction } from "express";
import session from "express-session";
import { scrypt, randomBytes, timingSafeEqual } from "crypto";
import { promisify } from "util";
import bcrypt from "bcrypt";
import { storage, sessionStore } from "./storage";
import { User } from "@shared/schema";
import { client } from "./db";
import { ensureAuthenticated } from "./middleware/auth";
import { 
  generateEmailVerificationToken, 
  generatePasswordResetToken, 
  validatePassword,
  generateToken,
  hashToken,
  generateAccessToken,
  generateRefreshToken,
  verifyAccessToken,
  verifyRefreshToken
} from "./utils/auth-utils";
import { 
  sendVerificationEmail, 
  sendPasswordResetEmail, 
  sendAccountLockedEmail 
} from "./utils/email-utils";
// Rate limiter imports removed - simplified in middleware
import { devAuthBypass } from "./dev-auth-bypass";

// Define a type that matches what Express.User needs to be
type UserForAuth = {
  id: number;
  username: string;
  password: string;
  email: string;
  displayName: string | null;
  avatarUrl: string | null;
  bio: string | null;
  emailVerified: boolean;
  emailVerificationToken: string | null;
  emailVerificationExpiry: Date | null;
  passwordResetToken: string | null;
  passwordResetExpiry: Date | null;
  failedLoginAttempts: number;
  accountLockedUntil: Date | null;
  twoFactorEnabled: boolean;
  twoFactorSecret: string | null;
  lastLoginAt: Date | null;
  lastLoginIp: string | null;
  createdAt: Date;
  updatedAt: Date;
};

// Extend Express Request type to include User
declare global {
  namespace Express {
    // Define Express.User as our User type
    interface User extends UserForAuth {}
  }
}

// Extend session data to include custom properties
declare module 'express-session' {
  interface SessionData {
    userAgent?: string;
    ipAddress?: string;
    userId?: number;
    lastActivityAt?: string;
  }
}

// Promisify scrypt
const scryptAsync = promisify(scrypt);

// Password hashing function
export async function hashPassword(password: string) {
  const salt = randomBytes(16).toString("hex");
  const buf = (await scryptAsync(password, salt, 64)) as Buffer;
  return `${buf.toString("hex")}.${salt}`;
}

// Password comparison function
export async function comparePasswords(supplied: string, stored: string): Promise<boolean> {
  try {
    if (!stored || stored.length < 20) {
      console.error("Invalid hash format");
      return false;
    }
    // If it's a bcrypt hash, use bcrypt
    if (stored.startsWith('$2b$') || stored.startsWith('$2a$')) {
      return await bcrypt.compare(supplied, stored);
    }
    // Otherwise use scrypt (legacy)
    const [hashed, salt] = stored.split(".");
    if (!hashed || !salt) {
      console.error("Invalid scrypt hash format");
      return false;
    }
    const hashedBuf = Buffer.from(hashed, "hex");
    const suppliedBuf = (await scryptAsync(supplied, salt, 64)) as Buffer;
    
    // Ensure buffers are same length before comparison
    if (hashedBuf.length !== suppliedBuf.length) {
      console.error("Buffer length mismatch in password comparison");
      return false;
    }
    
    return timingSafeEqual(hashedBuf, suppliedBuf);
  } catch (error) {
    console.error("Password comparison error:", error);
    return false;
  }
}

// Setup authentication for the Express app
export function setupAuth(app: Express) {
  // Configure session middleware
  const sessionSecret = process.env.SESSION_SECRET;
  if (!sessionSecret) {
    const message = "SESSION_SECRET environment variable must be set";
    if (process.env.NODE_ENV === 'development') {
      console.warn(`${message} – falling back to an ephemeral secret for local development.`);
    } else {
      throw new Error(message);
    }
  }

  const sessionSettings: session.SessionOptions = {
    secret: sessionSecret || randomBytes(32).toString('hex'),
    resave: false, // Changed to false as we're using a store that implements touch
<<<<<<< HEAD
    saveUninitialized: false, // Only save sessions after meaningful data is set
=======
    saveUninitialized: false, // Do not create sessions until something is stored
>>>>>>> 875651ab
    store: sessionStore, // Using PostgreSQL session store
    name: 'plot.sid', // Custom name to avoid using the default
    cookie: {
      secure: process.env.NODE_ENV === 'production', // Only secure in production
      httpOnly: true,
      sameSite: process.env.NODE_ENV === 'production' ? 'strict' : 'lax',
      maxAge: 1000 * 60 * 60 * 24 * 7, // 1 week
      path: '/',
      domain: process.env.NODE_ENV === 'development' ? undefined : undefined // Let browser set domain automatically
    },
    rolling: true
  };
  
  // Debug session configuration
  console.log("Session configuration:", {
    secret: sessionSettings.secret ? 'Set (hidden)' : 'Not set',
    resave: sessionSettings.resave,
    saveUninitialized: sessionSettings.saveUninitialized,
    cookieSecure: sessionSettings.cookie?.secure,
    environment: process.env.NODE_ENV
  });

  // Setup session middleware and passport
  app.set("trust proxy", 1);
  app.use(session(sessionSettings));
  
  // Middleware to store user agent and IP in session
  app.use((req, res, next) => {
    if (req.session && req.session.userId) {
      req.session.userAgent = req.headers['user-agent'] || 'Unknown';
      req.session.ipAddress = req.ip || 'Unknown';
      req.session.lastActivityAt = new Date().toISOString();
    }
    next();
  });
  
  app.use(passport.initialize());
  app.use(passport.session());

  // Setup local strategy for username/password authentication
  passport.use(
    new LocalStrategy(async (username, password, done) => {
      try {
        console.log(`Authentication attempt for user: ${username}`);
        const user = await storage.getUserByUsername(username);
        if (!user) {
          console.log(`User not found: ${username}`);
          return done(null, false, { message: "Incorrect username" });
        }
        
        // Handle null password
        if (!user.password) {
          console.log(`No password set for user: ${username}`);
          return done(null, false, { message: "No password set for this user" });
        }
        
        const isValidPassword = await comparePasswords(password, user.password);
        if (!isValidPassword) {
          console.log(`Invalid password for user: ${username}`);
          return done(null, false, { message: "Incorrect password" });
        }
        
        console.log(`Authentication successful for user: ${username}`);
        // Convert database user to auth user format
        const authUser: UserForAuth = {
          id: user.id,
          username: user.username || '',
          password: user.password || '',
          email: user.email || '',
          displayName: user.displayName,
          avatarUrl: user.profileImageUrl,
          bio: user.bio,
          emailVerified: user.emailVerified || false,
          emailVerificationToken: null,
          emailVerificationExpiry: null,
          passwordResetToken: null,
          passwordResetExpiry: null,
          failedLoginAttempts: 0,
          accountLockedUntil: null,
          twoFactorEnabled: false,
          twoFactorSecret: null,
          lastLoginAt: null,
          lastLoginIp: null,
          createdAt: user.createdAt || new Date(),
          updatedAt: user.updatedAt || new Date()
        };
        return done(null, authUser as any);
      } catch (err) {
        console.error(`Authentication error for user ${username}:`, err);
        return done(err);
      }
    })
  );

  // Serialize user to the session
  passport.serializeUser((user: Express.User, done) => {
    done(null, user.id);
  });

  // Deserialize user from the session
  passport.deserializeUser(async (id: number, done) => {
    try {
      const user = await storage.getUser(id);
      if (!user) {
        console.log('User not found during deserialization:', id);
        return done(null, false);
      }
      // Convert to auth user format
      const authUser: UserForAuth = {
        id: user.id,
        username: user.username || '',
        password: user.password || '',
        email: user.email || '',
        displayName: user.displayName,
        avatarUrl: user.profileImageUrl,
        bio: user.bio,
        emailVerified: user.emailVerified || false,
        emailVerificationToken: null,
        emailVerificationExpiry: null,
        passwordResetToken: null,
        passwordResetExpiry: null,
        failedLoginAttempts: 0,
        accountLockedUntil: null,
        twoFactorEnabled: false,
        twoFactorSecret: null,
        lastLoginAt: null,
        lastLoginIp: null,
        createdAt: user.createdAt || new Date(),
        updatedAt: user.updatedAt || new Date()
      };
      done(null, authUser);
    } catch (err) {
      console.error('Error deserializing user:', err);
      done(err, null);
    }
  });

  // Middleware to ensure a user is authenticated
  // Register a new user with email verification
  app.post("/api/register", async (req, res, next) => {
    try {
      const { username, password, email, displayName } = req.body;
      
      // Validate required fields
      if (!username || !password || !email) {
        return res.status(400).json({ message: "Username, email, and password are required" });
      }
      
      // Validate password strength
      const passwordValidation = validatePassword(password);
      if (!passwordValidation.valid) {
        return res.status(400).json({ 
          message: "Password does not meet requirements",
          errors: passwordValidation.errors 
        });
      }
      
      // Check if username already exists
      const existingUserByUsername = await storage.getUserByUsername(username);
      if (existingUserByUsername) {
        return res.status(400).json({ message: "Username already exists" });
      }
      
      // Check if email already exists
      const existingUserByEmail = await storage.getUserByEmail(email);
      if (existingUserByEmail) {
        return res.status(400).json({ message: "Email already exists" });
      }

      // Generate email verification token
      const token = generateEmailVerificationToken();
      const expiry = new Date();
      expiry.setHours(expiry.getHours() + 24); // 24 hour expiry
      
      // Hash password and create user
      const hashedPassword = await hashPassword(password);
      const user = await storage.createUser({
        username,
        password: hashedPassword,
        email,
        displayName: displayName || username,
      });

      console.log("User registered successfully:", user.username);
      
      // Send verification email (simplified for now)
      console.log(`Email verification token for ${user.username}: ${token}`);
      
      // Don't auto-login - require email verification first
      res.status(201).json({ 
        message: "Registration successful! Please check your email to verify your account.",
        requiresVerification: true 
      });
    } catch (err: any) {
      console.error("Error during registration:", err.message);
      next(err);
    }
  });

  const sessionStatusHandler = (req: Request, res: Response) => {
    if (req.isAuthenticated()) {
      const { password, ...userWithoutPassword } = req.user!;
      res.json({
        authenticated: true,
        user: userWithoutPassword
      });
    } else {
      res.json({
        authenticated: false,
        message: "Not authenticated"
      });
    }
  };

  app.get("/api/login", sessionStatusHandler);
  app.get("/api/auth/login", sessionStatusHandler);
  app.get("/api/auth/session", sessionStatusHandler);

  const loginHandler = async (req: Request, res: Response, next: NextFunction) => {
    // Rate limiting handled by middleware
    const { username, password } = req.body;
    const ipAddress = req.ip || "unknown";
    const userAgent = req.headers["user-agent"];

    if (!username || !password) {
      return res.status(400).json({ message: "Username and password are required" });
    }

    try {
      const user = await storage.getUserByUsername(username);
      console.log('[Auth Debug] User object:', JSON.stringify(user, null, 2));

      passport.authenticate("local", async (err: any, authenticatedUser: UserForAuth | false, info: { message: string }) => {
          if (err) return next(err);

          if (!authenticatedUser) {
            // Log failed attempt
            if (user) {
              console.log('[Auth Debug] Before logLoginAttempt - userId:', user.id, 'type:', typeof user.id);
              console.log('[Auth Debug] ipAddress:', ipAddress, 'type:', typeof ipAddress);
              console.log('[Auth Debug] userAgent:', userAgent, 'type:', typeof userAgent);
              // Login attempt logging simplified
              
              // Skip failed login attempt tracking for now since the fields don't exist
              // const newFailedAttempts = user.failedLoginAttempts + 1;
              // await storage.updateUser(user.id, { failedLoginAttempts: newFailedAttempts });
              
              // // Lock account if too many failed attempts
              // if (newFailedAttempts >= 5) {
              //   const lockUntil = new Date();
              //   lockUntil.setMinutes(lockUntil.getMinutes() + 30);
                
              //   await storage.updateUser(user.id, { 
              //     accountLockedUntil: lockUntil,
              //     failedLoginAttempts: 0 
              //   });
                
              //   // Log account locked
              //   console.log(`Account locked for ${user.username} until ${lockUntil}`);
                
              //   return res.status(423).json({ 
              //     message: "Account locked due to multiple failed login attempts. Check your email." 
              //   });
              // }
            }
            
            console.log(`Login failed for ${username}: ${info?.message || "Authentication failed"}`);
            return res.status(401).json({ message: info?.message || "Authentication failed" });
          }
          
          // Debug: Check user object structure
          console.log('[Auth Debug] Authenticated user object:', JSON.stringify(authenticatedUser, null, 2));
          console.log('[Auth Debug] emailVerified value:', authenticatedUser.emailVerified);
          
          // Check if email is verified (skip for admin user during development)
          // Skip email verification check for now since emailVerified might be null
          // if (!authenticatedUser.emailVerified && authenticatedUser.username !== 'admin') {
          //   await logLoginAttempt(authenticatedUser.id, ipAddress, false, "Email not verified");
          //   return res.status(403).json({ 
          //     message: "Please verify your email before logging in.",
          //     requiresVerification: true 
          //   });
          // }
          
          // Update last login time
          // Note: updatedAt is handled automatically by the database
          
          // Log successful login
          // Successful login logged
          
          req.session.regenerate((regenerateErr) => {
            if (regenerateErr) {
              console.error('Session regeneration error:', regenerateErr);
              return next(regenerateErr);
            }

            req.login(authenticatedUser as Express.User, (err: any) => {
              if (err) {
                console.error("Login error:", err);
                return next(err);
              }

              console.log(`User ${authenticatedUser.username} logged in successfully`);

              req.session.userAgent = req.headers['user-agent'] || 'Unknown';
              req.session.ipAddress = req.ip || 'Unknown';
              req.session.userId = authenticatedUser.id;
              req.session.lastActivityAt = new Date().toISOString();

              // Ensure session is saved before sending response
              req.session.save((sessionErr) => {
                if (sessionErr) {
                  console.error('Session save error:', sessionErr);
                  return next(sessionErr);
                }

                // Generate JWT tokens
                const accessToken = generateAccessToken(authenticatedUser.id, authenticatedUser.username);
                const refreshToken = generateRefreshToken(authenticatedUser.id);

                // Return user info without password
                const { password, ...userWithoutPassword } = authenticatedUser;
                res.json({
                  ...userWithoutPassword,
                  tokens: {
                    access: accessToken,
                    refresh: refreshToken
                  }
                });
              });
            });
          });
        })(req, res, next);
      } catch (error) {
        console.error("Login error:", error);
        next(error);
      }
  };

  // Login route with enhanced security
  app.post("/api/login", loginHandler);
  app.post("/api/auth/login", loginHandler);

  const logoutHandler = (req: Request, res: Response, next: NextFunction) => {
    console.log('[Logout] Request received');
    console.log('[Logout] Session ID:', req.sessionID);
    console.log('[Logout] User authenticated:', req.isAuthenticated());
    console.log('[Logout] User:', req.user?.username);

    // First logout using Passport
    req.logout((err) => {
      if (err) {
        console.error('[Logout] Passport logout error:', err);
        return next(err);
      }
      
      console.log('[Logout] Passport logout successful');
      
      // Then destroy the session completely
      req.session.destroy((sessionErr) => {
        if (sessionErr) {
          console.error('[Logout] Session destroy error:', sessionErr);
          return next(sessionErr);
        }
        
        console.log('[Logout] Session destroyed');
        
        // Clear the session cookie
        res.clearCookie('plot.sid', {
          path: '/',
          httpOnly: true,
          secure: process.env.NODE_ENV === 'production',
          sameSite: process.env.NODE_ENV === 'production' ? 'strict' : 'lax'
        });
        
        console.log('[Logout] Cookie cleared, logout complete');
        res.sendStatus(200);
      });
    });
  };

  // Logout route
  app.post("/api/logout", logoutHandler);
  app.post("/api/auth/logout", logoutHandler);

  // Email verification endpoint
  app.get("/api/verify-email", async (req, res) => {
    const { token } = req.query;
    
    if (!token || typeof token !== "string") {
      return res.status(400).json({ message: "Invalid verification token" });
    }
    
    try {
      // Email verification not implemented yet
      // TODO: Add email verification token fields to users table
      return res.status(400).json({ message: "Email verification is not yet implemented" });
    } catch (error) {
      console.error("Email verification error:", error);
      res.status(500).json({ message: "Error verifying email" });
    }
  });
  
  // Request password reset
  app.post("/api/forgot-password", async (req, res) => {
    const { email } = req.body;
    
    if (!email) {
      return res.status(400).json({ message: "Email is required" });
    }
    
    try {
      const user = await storage.getUserByEmail(email);
      
      // Don't reveal if email exists or not
      if (!user) {
        return res.json({ message: "If that email exists, a password reset link has been sent." });
      }
      
      // Generate reset token
      const token = generatePasswordResetToken();
      const expiry = new Date();
      expiry.setHours(expiry.getHours() + 2); // 2 hour expiry
      
      // Skip password reset token storage as fields don't exist in schema
      // Would need to add passwordResetToken and passwordResetExpiry to users table
      
      // Log reset token (simplified for now)
      console.log(`Password reset token for ${user.username}: ${token}`);
      
      res.json({ message: "If that email exists, a password reset link has been sent." });
    } catch (error) {
      console.error("Password reset request error:", error);
      res.status(500).json({ message: "Error processing password reset request" });
    }
  });
  
  // Reset password with token
  app.post("/api/reset-password", async (req, res) => {
    const { token, newPassword } = req.body;
    
    if (!token || !newPassword) {
      return res.status(400).json({ message: "Token and new password are required" });
    }
    
    // Validate password strength
    const passwordValidation = validatePassword(newPassword);
    if (!passwordValidation.valid) {
      return res.status(400).json({ 
        message: "Password does not meet requirements",
        errors: passwordValidation.errors 
      });
    }
    
    try {
      // For now, return error until password reset tokens are implemented
      // TODO: Implement password reset token storage and validation
      return res.status(400).json({ message: "Password reset functionality is not yet implemented" });
    } catch (error) {
      console.error("Password reset error:", error);
      res.status(500).json({ message: "Error resetting password" });
    }
  });
  
  // Refresh JWT token
  app.post("/api/refresh-token", async (req, res) => {
    const { refreshToken } = req.body;
    
    if (!refreshToken) {
      return res.status(400).json({ message: "Refresh token is required" });
    }
    
    try {
      const { userId } = await verifyRefreshToken(refreshToken);
      const user = await storage.getUser(userId);
      
      if (!user) {
        return res.status(401).json({ message: "Invalid refresh token" });
      }
      
      // Generate new tokens
      const accessToken = generateAccessToken(user.id, user.username || 'user');
      const newRefreshToken = generateRefreshToken(user.id);
      
      res.json({
        tokens: {
          access: accessToken,
          refresh: newRefreshToken
        }
      });
    } catch (error) {
      console.error("Token refresh error:", error);
      res.status(401).json({ message: "Invalid or expired refresh token" });
    }
  });
  
  // Create API token
  app.post("/api/tokens", async (req, res) => {
    if (!req.isAuthenticated() || !req.user) {
      return res.status(401).json({ message: "Not authenticated" });
    }
    
    const { name, expiresIn, scopes } = req.body;
    
    if (!name) {
      return res.status(400).json({ message: "Token name is required" });
    }
    
    try {
      const token = generateToken();
      const tokenHash = hashToken(token);
      
      let expiresAt = null;
      if (expiresIn) {
        expiresAt = new Date();
        expiresAt.setDate(expiresAt.getDate() + expiresIn);
      }
      
      const apiToken = await storage.createApiKey({
        userId: req.user.id,
        name,
        key: token.substring(0, 8) + "..." + token.substring(token.length - 4), // Store partial for display
        permissions: scopes || ["read", "write"]
      });
      
      // Return the full token only once
      res.json({
        ...apiToken,
        token: token, // Full token shown only on creation
        message: "Save this token securely. It won't be shown again."
      });
    } catch (error) {
      console.error("API token creation error:", error);
      res.status(500).json({ message: "Error creating API token" });
    }
  });
  
  // List user's API tokens
  app.get("/api/tokens", async (req, res) => {
    if (!req.isAuthenticated() || !req.user) {
      return res.status(401).json({ message: "Not authenticated" });
    }
    
    try {
      const tokens = await storage.getUserApiKeys(req.user.id);
      res.json(tokens);
    } catch (error) {
      console.error("API token list error:", error);
      res.status(500).json({ message: "Error fetching API tokens" });
    }
  });
  
  // Delete API token
  app.delete("/api/tokens/:id", async (req, res) => {
    if (!req.isAuthenticated() || !req.user) {
      return res.status(401).json({ message: "Not authenticated" });
    }
    
    try {
      const tokenId = parseInt(req.params.id);
      const tokens = await storage.getUserApiKeys(req.user.id);
      
      // Verify token belongs to user
      if (!tokens.find((t: any) => t.id === tokenId)) {
        return res.status(404).json({ message: "Token not found" });
      }
      
      await storage.deleteApiKey(tokenId);
      res.json({ message: "API token deleted successfully" });
    } catch (error) {
      console.error("API token deletion error:", error);
      res.status(500).json({ message: "Error deleting API token" });
    }
  });
  
  // Dev auth login endpoint (development only)
  app.post('/api/dev-auth/login', (req, res) => {
    if (process.env.NODE_ENV !== 'development') {
      return res.status(403).json({ message: 'Dev auth only available in development' });
    }

    // Create a dev user for testing
    const devUser = {
      id: 1,
      username: 'testuser',
      email: 'test@example.com',
      displayName: 'Test User',
      avatarUrl: null,
      bio: 'Development test user',
      createdAt: new Date(),
      updatedAt: new Date()
    };

    // Log in the dev user
    req.login(devUser as Express.User, (err) => {
      if (err) {
        console.error('Dev login error:', err);
        return res.status(500).json({ message: 'Login failed', error: err.message });
      }
      console.log('Dev user logged in successfully:', devUser.username);
      res.json({ success: true, message: 'Logged in successfully', user: devUser });
    });
  });

  // Get current user info
  app.get("/api/user", (req, res, next) => {
    // Apply dev auth bypass first
    devAuthBypass(req, res, async () => {
      console.log('User auth check:', {
        isAuthenticated: req.isAuthenticated(),
        hasSession: !!req.session,
        hasUser: !!req.user,
        sessionId: req.sessionID,
        passportUser: (req.session as any)?.passport?.user
      });
      
      // In development, try to recover session if passport user exists but req.user doesn't
      if (!req.user && process.env.NODE_ENV === 'development' && (req.session as any)?.passport?.user) {
        const userId = (req.session as any).passport.user;
        try {
          const user = await storage.getUser(userId);
          if (user) {
            req.user = user as any as Express.User;
            console.log('Recovered user from session:', user.username);
          }
        } catch (error) {
          console.error('Failed to recover user from session:', error);
        }
      }
      
      if (!req.isAuthenticated() || !req.user) {
        console.log("User not authenticated when accessing /api/user");
        return res.status(401).json({ message: "Not authenticated" });
      }
      
      // Return user info without password
      console.log(`User ${req.user?.username} retrieved their profile`);
      // Using as any to get around type checking since the shapes are compatible but TypeScript doesn't know
      const { password, ...userWithoutPassword } = req.user as any; 
      res.json(userWithoutPassword);
    });
  });

  // Update user profile
  app.patch("/api/user/profile", ensureAuthenticated, async (req, res) => {
    try {
      const userId = req.user!.id;
      const { displayName, bio } = req.body;
      
      const updatedUser = await storage.updateUser(userId, {
        displayName,
        bio
      });
      
      const { password, ...userWithoutPassword } = updatedUser as any;
      res.json(userWithoutPassword);
    } catch (error) {
      console.error('Error updating profile:', error);
      res.status(500).json({ error: 'Failed to update profile' });
    }
  });

  // Change password
  app.post("/api/user/change-password", ensureAuthenticated, async (req, res) => {
    try {
      const userId = req.user!.id;
      const { currentPassword, newPassword } = req.body;
      
      // Verify current password
      const user = await storage.getUser(userId);
      if (!user) {
        return res.status(404).json({ error: 'User not found' });
      }
      
      if (!user.password) {
        return res.status(400).json({ error: 'No password set for this account' });
      }
      
      const isValidPassword = await comparePasswords(currentPassword, user.password);
      if (!isValidPassword) {
        return res.status(400).json({ error: 'Current password is incorrect' });
      }
      
      // Hash new password and update
      const hashedPassword = await hashPassword(newPassword);
      await storage.updateUser(userId, { password: hashedPassword });
      
      res.json({ message: 'Password updated successfully' });
    } catch (error) {
      console.error('Error changing password:', error);
      res.status(500).json({ error: 'Failed to change password' });
    }
  });

  // Change email
  app.post("/api/user/change-email", ensureAuthenticated, async (req, res) => {
    try {
      const userId = req.user!.id;
      const { email, password } = req.body;
      
      // Verify password
      const user = await storage.getUser(userId);
      if (!user) {
        return res.status(404).json({ error: 'User not found' });
      }
      
      if (!user.password) {
        return res.status(400).json({ error: 'No password set for this account' });
      }
      
      const isValidPassword = await comparePasswords(password, user.password);
      if (!isValidPassword) {
        return res.status(400).json({ error: 'Password is incorrect' });
      }
      
      // Check if email is already in use
      const existingUser = await storage.getUserByEmail(email);
      if (existingUser && existingUser.id !== userId) {
        return res.status(400).json({ error: 'Email already in use' });
      }
      
      // Update email
      await storage.updateUser(userId, { email, emailVerified: false });
      
      res.json({ message: 'Email updated successfully. Please verify your new email.' });
    } catch (error) {
      console.error('Error changing email:', error);
      res.status(500).json({ error: 'Failed to change email' });
    }
  });

  // Delete account
  app.delete("/api/user/account", ensureAuthenticated, async (req, res) => {
    try {
      const userId = req.user!.id;
      
      // Delete user's projects first
      const projects = await storage.getProjectsByUserId(userId);
      for (const project of projects) {
        await storage.deleteProject(project.id);
      }
      
      // Delete user
      await storage.deleteUser(userId);
      
      // Logout
      req.logout(() => {
        res.json({ message: 'Account deleted successfully' });
      });
    } catch (error) {
      console.error('Error deleting account:', error);
      res.status(500).json({ error: 'Failed to delete account' });
    }
  });

  // Get user profile by username
  app.get("/api/users/:username", async (req, res) => {
    try {
      const { username } = req.params;
      const user = await storage.getUserByUsername(username);
      
      if (!user) {
        return res.status(404).json({ message: 'User not found' });
      }
      
      // Get user's projects for stats
      const projects = await storage.getProjectsByUserId(user.id);
      
      // Create profile response
      const profile = {
        id: user.id,
        username: user.username,
        email: user.email || '',
        displayName: user.displayName || user.username,
        bio: user.bio || '',
        avatarUrl: user.profileImageUrl,
        location: '', // Would need location field in user schema
        website: '', // Would need website field in user schema
        twitter: '', // Would need twitter field in user schema
        github: '', // Would need github field in user schema
        joinedAt: user.createdAt,
        stats: {
          projects: projects.length,
          stars: projects.reduce((total, p) => total + (p.likes || 0), 0),
          followers: 0, // Would need a followers table
          following: 0, // Would need a following table
          contributions: 0, // Would need contribution tracking
          deployments: 0 // Would need deployment tracking
        },
        badges: [], // Would need badges implementation
        recentActivity: [], // Would need activity tracking
        topProjects: projects
          .sort((a, b) => (b.likes || 0) - (a.likes || 0))
          .slice(0, 6)
          .map(p => ({
            id: p.id,
            name: p.name,
            description: p.description || '',
            language: p.language || 'JavaScript',
            stars: p.likes || 0,
            forks: p.forks || 0,
            updatedAt: p.updatedAt
          }))
      };
      
      res.json(profile);
    } catch (error) {
      console.error('Error fetching user profile:', error);
      res.status(500).json({ message: 'Failed to fetch user profile' });
    }
  });

  // Follow user endpoint
  app.post("/api/users/:username/follow", ensureAuthenticated, async (req, res) => {
    try {
      const { username } = req.params;
      const user = await storage.getUserByUsername(username);
      
      if (!user) {
        return res.status(404).json({ message: 'User not found' });
      }
      
      // In a real app, this would update a followers table
      res.json({ success: true, message: 'User followed' });
    } catch (error) {
      console.error('Error following user:', error);
      res.status(500).json({ message: 'Failed to follow user' });
    }
  });

  // Unfollow user endpoint
  app.post("/api/users/:username/unfollow", ensureAuthenticated, async (req, res) => {
    try {
      const { username } = req.params;
      const user = await storage.getUserByUsername(username);
      
      if (!user) {
        return res.status(404).json({ message: 'User not found' });
      }
      
      // In a real app, this would update a followers table
      res.json({ success: true, message: 'User unfollowed' });
    } catch (error) {
      console.error('Error unfollowing user:', error);
      res.status(500).json({ message: 'Failed to unfollow user' });
    }
  });

  // Get user settings
  app.get("/api/user/settings", ensureAuthenticated, async (req, res) => {
    try {
      const userId = req.user!.id;
      const user = await storage.getUser(userId);
      
      if (!user) {
        return res.status(404).json({ error: 'User not found' });
      }
      
      const { password, ...settings } = user;
      res.json(settings);
    } catch (error) {
      console.error('Error fetching settings:', error);
      res.status(500).json({ error: 'Failed to fetch settings' });
    }
  });

  // Enable/disable two-factor authentication
  app.post("/api/user/2fa", ensureAuthenticated, async (req, res) => {
    try {
      const userId = req.user!.id;
      const { enabled } = req.body;
      
      if (enabled) {
        // Generate 2FA secret
        const secret = randomBytes(32).toString('hex');
        // Skip 2FA for now as fields don't exist in schema
        // Would need to add twoFactorEnabled and twoFactorSecret to users table
        
        res.json({ 
          message: 'Two-factor authentication enabled',
          secret // In production, this would be a QR code
        });
      } else {
        // Skip 2FA for now as fields don't exist in schema
        // Would need to add twoFactorEnabled and twoFactorSecret to users table
        
        res.json({ message: 'Two-factor authentication disabled' });
      }
    } catch (error) {
      console.error('Error updating 2FA:', error);
      res.status(500).json({ error: 'Failed to update 2FA settings' });
    }
  });

  // Get active sessions
  app.get("/api/user/sessions", ensureAuthenticated, async (req, res) => {
    try {
      const userId = req.user!.id;
      
      // Query all sessions for this user from the database
      const query = `
        SELECT sid, sess, expire 
        FROM sessions 
        WHERE sess::jsonb->'passport'->'user' = $1
        ORDER BY expire DESC
      `;
      
      // For now, return empty sessions array as we need to use the proper database client
      const result = { rows: [] };
      
      const sessions = result.rows.map((row: any) => {
        const sessionData = row.sess;
        const userAgent = sessionData.userAgent || 'Unknown Device';
        const ipAddress = sessionData.ipAddress || 'Unknown';
        
        // Parse user agent to get device info
        let device = 'Unknown Device';
        if (userAgent.includes('Chrome')) device = 'Chrome';
        if (userAgent.includes('Firefox')) device = 'Firefox';
        if (userAgent.includes('Safari') && !userAgent.includes('Chrome')) device = 'Safari';
        if (userAgent.includes('Edge')) device = 'Edge';
        
        if (userAgent.includes('Windows')) device += ' on Windows';
        else if (userAgent.includes('Mac')) device += ' on Mac';
        else if (userAgent.includes('Linux')) device += ' on Linux';
        else if (userAgent.includes('Android')) device += ' on Android';
        else if (userAgent.includes('iPhone') || userAgent.includes('iPad')) device += ' on iOS';
        
        return {
          id: row.sid,
          device,
          ipAddress,
          lastActive: row.expire,
          current: row.sid === req.sessionID
        };
      });
      
      res.json(sessions);
    } catch (error) {
      console.error('Error fetching sessions:', error);
      res.status(500).json({ error: 'Failed to fetch sessions' });
    }
  });

  // Revoke session
  app.delete("/api/user/sessions/:sessionId", ensureAuthenticated, async (req, res) => {
    try {
      const { sessionId } = req.params;
      
      // In production, this would delete the session from store
      if (sessionId === req.sessionID) {
        return res.status(400).json({ error: 'Cannot revoke current session' });
      }
      
      res.json({ message: 'Session revoked successfully' });
    } catch (error) {
      console.error('Error revoking session:', error);
      res.status(500).json({ error: 'Failed to revoke session' });
    }
  });
  
  // Diagnostic endpoint for session debugging (development only)
  app.get("/api/debug/session", (req, res) => {
    const debugInfo = {
      sessionID: req.sessionID,
      isAuthenticated: req.isAuthenticated(),
      user: req.user ? { id: req.user.id, username: req.user.username } : null,
      sessionCookie: req.headers.cookie,
      sessionConfig: {
        name: 'plot.sid',
        secure: false,
        httpOnly: true,
        sameSite: 'lax',
        saveUninitialized: false,
        resave: false,
        rolling: true
      },
      storedSession: req.session ? {
        userId: req.session.userId,
        userAgent: req.session.userAgent,
        ipAddress: req.session.ipAddress,
        lastActivityAt: req.session.lastActivityAt
      } : null
    };

    res.json(debugInfo);
  });
}<|MERGE_RESOLUTION|>--- conflicted
+++ resolved
@@ -130,11 +130,8 @@
   const sessionSettings: session.SessionOptions = {
     secret: sessionSecret || randomBytes(32).toString('hex'),
     resave: false, // Changed to false as we're using a store that implements touch
-<<<<<<< HEAD
     saveUninitialized: false, // Only save sessions after meaningful data is set
-=======
     saveUninitialized: false, // Do not create sessions until something is stored
->>>>>>> 875651ab
     store: sessionStore, // Using PostgreSQL session store
     name: 'plot.sid', // Custom name to avoid using the default
     cookie: {
